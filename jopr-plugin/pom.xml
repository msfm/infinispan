<?xml version='1.0' encoding='UTF-8'?>
<project xsi:schemaLocation="http://maven.apache.org/POM/4.0.0 http://maven.apache.org/maven-v4_0_0.xsd" xmlns="http://maven.apache.org/POM/4.0.0" xmlns:xsi="http://www.w3.org/2001/XMLSchema-instance">

   <modelVersion>4.0.0</modelVersion>

   <parent>
<<<<<<< HEAD
      <groupId>org.rhq</groupId>
      <artifactId>rhq-plugins-parent</artifactId>
      <version>1.2.0.GA</version>
      
=======
      <groupId>org.infinispan</groupId>
      <artifactId>infinispan-parent</artifactId>
      <version>4.0.0-SNAPSHOT</version>
      <relativePath>../parent/pom.xml</relativePath>
>>>>>>> 4963e379
   </parent>

   <groupId>org.infinispan</groupId>
   <artifactId>infinispan-jopr-plugin</artifactId>
   <packaging>jar</packaging>

   <name>Infinispan JOPR Plugin</name>
   <version>4.0.0.ALPHA4</version>
   <description>The Infinispan JOPR Plugin</description>

   <properties>
      <scm.module.path>plugin/infinispan</scm.module.path>
      <rhq.defaultDevContainerPath>/jon/dev-container</rhq.defaultDevContainerPath>
   </properties>


   <build>
      <plugins>
         <plugin>
            <artifactId>maven-compiler-plugin</artifactId>
            <configuration>
               <source>1.5</source>
               <target>1.5</target>
            </configuration>
         </plugin>

         <plugin>
            <groupId>org.apache.maven.plugins</groupId>
            <artifactId>maven-jar-plugin</artifactId>
            <configuration>
               <archive>
                  <manifest>
                     <addDefaultSpecificationEntries>true</addDefaultSpecificationEntries>
                     <addDefaultImplementationEntries>true</addDefaultImplementationEntries>
                     <mainClass>org.infinispan.Version</mainClass>
                  </manifest>
               </archive>
            </configuration>
            <executions>
               <execution>
                  <id>build-test-jar</id>
                  <goals>
                     <goal>test-jar</goal>
                  </goals>
                  <configuration>
                     <archive>
                        <manifest>
                           <addDefaultSpecificationEntries>true</addDefaultSpecificationEntries>
                           <addDefaultImplementationEntries>true</addDefaultImplementationEntries>
                        </manifest>
                     </archive>
                  </configuration>
               </execution>
            </executions>
         </plugin>


      </plugins>
   </build>

   <profiles>
      <profile>
         <id>dev</id>

         <properties>
            <rhq.rootDir>../../..</rhq.rootDir>
            <rhq.containerDir>${rhq.rootDir}/${rhq.defaultDevContainerPath}</rhq.containerDir>
            <rhq.deploymentDir>
               ${rhq.containerDir}/jbossas/server/default/deploy/${rhq.earName}/rhq-downloads/rhq-plugins
            </rhq.deploymentDir>
         </properties>

         <build>
            <plugins>

               <plugin>
                  <artifactId>maven-antrun-plugin</artifactId>
                  <version>1.1</version>
                  <executions>

                     <execution>
                        <id>deploy</id>
                        <phase>compile</phase>
                        <configuration>
                           <tasks>
                              <mkdir dir="${rhq.deploymentDir}" />
                              <property location="${rhq.deploymentDir}/${project.build.finalName}.jar" name="deployment.file" />
                              <echo>*** Updating ${deployment.file}...</echo>
                              <jar basedir="${project.build.outputDirectory}" destfile="${deployment.file}" />
                           </tasks>
                        </configuration>
                        <goals>
                           <goal>run</goal>
                        </goals>
                     </execution>

                     <execution>
                        <id>deploy-jar-meta-inf</id>
                        <phase>package</phase>
                        <configuration>
                           <tasks>
                              <property location="${rhq.deploymentDir}/${project.build.finalName}.jar" name="deployment.file" />
                              <echo>*** Updating META-INF dir in ${deployment.file}...</echo>
                              <unjar dest="${project.build.outputDirectory}" src="${project.build.directory}/${project.build.finalName}.jar">
                                 <patternset>
                                    <include name="META-INF/**" />
                                 </patternset>
                              </unjar>
                              <jar destfile="${deployment.file}" manifest="${project.build.outputDirectory}/META-INF/MANIFEST.MF" update="true">
                              </jar>
                           </tasks>
                        </configuration>
                        <goals>
                           <goal>run</goal>
                        </goals>
                     </execution>

                     <execution>
                        <id>undeploy</id>
                        <phase>clean</phase>
                        <configuration>
                           <tasks>
                              <property location="${rhq.deploymentDir}/${project.build.finalName}.jar" name="deployment.file" />
                              <echo>*** Deleting ${deployment.file}...</echo>
                              <delete file="${deployment.file}" />
                           </tasks>
                        </configuration>
                        <goals>
                           <goal>run</goal>
                        </goals>
                     </execution>

                  </executions>
               </plugin>

            </plugins>
         </build>

      </profile>
   </profiles>


   <repositories>
      <repository>
         <snapshots>
            <enabled>false</enabled>
         </snapshots>
         <id>jboss</id>
         <name>JBoss Repository</name>
         <url>http://repository.jboss.org/maven2/</url>
      </repository>
   </repositories>

   <pluginRepositories>
      <pluginRepository>
         <snapshots>
            <enabled>false</enabled>
         </snapshots>
         <id>jboss</id>
         <name>JBoss Plugin Repository</name>
         <url>http://repository.jboss.org/maven2/</url>
      </pluginRepository>
   </pluginRepositories>


   <dependencies>
      <dependency>
         <groupId>org.rhq</groupId>
         <artifactId>rhq-core-domain</artifactId>
         <version>1.2.0.GA</version>
         <scope>provided</scope>
      </dependency>
      <dependency>
         <groupId>org.rhq</groupId>
         <artifactId>rhq-core-plugin-api</artifactId>
         <version>1.2.0.GA</version>
         <scope>provided</scope>
      </dependency>
      <dependency>
         <groupId>org.rhq</groupId>
         <artifactId>rhq-jmx-plugin</artifactId>
         <version>1.2.0.GA</version>
         <scope>provided</scope>
      </dependency>

      <dependency>
         <groupId>mc4j</groupId>
         <artifactId>org-mc4j-ems</artifactId>
         <version>1.2.6</version>
         <scope>provided</scope>
      </dependency>

      <!-- TODO: This is beyond horrible.  Surely we don't need these dependencies!! -->

      <dependency>
         <groupId>org.hibernate</groupId>
         <artifactId>hibernate-core</artifactId>
         <version>3.3.1.GA</version>
         <scope>provided</scope>
      </dependency>

      <dependency>
         <groupId>org.hibernate</groupId>
         <artifactId>hibernate-annotations</artifactId>
         <version>3.4.0.GA</version>
         <scope>provided</scope>
      </dependency>

      <dependency>
         <groupId>javax.persistence</groupId>
         <artifactId>persistence-api</artifactId>
         <version>1.0</version>
         <scope>provided</scope>
      </dependency>

      <!-- END unnenessary deps -->

      <dependency>
         <groupId>org.infinispan</groupId>
         <artifactId>infinispan-core</artifactId>
         <version>4.0.0-SNAPSHOT</version>
      </dependency>
   </dependencies>
</project><|MERGE_RESOLUTION|>--- conflicted
+++ resolved
@@ -1,20 +1,16 @@
-<?xml version='1.0' encoding='UTF-8'?>
-<project xsi:schemaLocation="http://maven.apache.org/POM/4.0.0 http://maven.apache.org/maven-v4_0_0.xsd" xmlns="http://maven.apache.org/POM/4.0.0" xmlns:xsi="http://www.w3.org/2001/XMLSchema-instance">
+<project
+      xmlns="http://maven.apache.org/POM/4.0.0"
+      xmlns:xsi="http://www.w3.org/2001/XMLSchema-instance"
+      xsi:schemaLocation="http://maven.apache.org/POM/4.0.0 http://maven.apache.org/maven-v4_0_0.xsd"
+      >
 
    <modelVersion>4.0.0</modelVersion>
 
    <parent>
-<<<<<<< HEAD
-      <groupId>org.rhq</groupId>
-      <artifactId>rhq-plugins-parent</artifactId>
-      <version>1.2.0.GA</version>
-      
-=======
       <groupId>org.infinispan</groupId>
       <artifactId>infinispan-parent</artifactId>
       <version>4.0.0-SNAPSHOT</version>
       <relativePath>../parent/pom.xml</relativePath>
->>>>>>> 4963e379
    </parent>
 
    <groupId>org.infinispan</groupId>
@@ -22,7 +18,7 @@
    <packaging>jar</packaging>
 
    <name>Infinispan JOPR Plugin</name>
-   <version>4.0.0.ALPHA4</version>
+   <version>4.0.0-SNAPSHOT</version>
    <description>The Infinispan JOPR Plugin</description>
 
    <properties>
@@ -100,10 +96,11 @@
                         <phase>compile</phase>
                         <configuration>
                            <tasks>
-                              <mkdir dir="${rhq.deploymentDir}" />
-                              <property location="${rhq.deploymentDir}/${project.build.finalName}.jar" name="deployment.file" />
+                              <mkdir dir="${rhq.deploymentDir}"/>
+                              <property name="deployment.file"
+                                        location="${rhq.deploymentDir}/${project.build.finalName}.jar"/>
                               <echo>*** Updating ${deployment.file}...</echo>
-                              <jar basedir="${project.build.outputDirectory}" destfile="${deployment.file}" />
+                              <jar destfile="${deployment.file}" basedir="${project.build.outputDirectory}"/>
                            </tasks>
                         </configuration>
                         <goals>
@@ -116,14 +113,18 @@
                         <phase>package</phase>
                         <configuration>
                            <tasks>
-                              <property location="${rhq.deploymentDir}/${project.build.finalName}.jar" name="deployment.file" />
+                              <property name="deployment.file"
+                                        location="${rhq.deploymentDir}/${project.build.finalName}.jar"/>
                               <echo>*** Updating META-INF dir in ${deployment.file}...</echo>
-                              <unjar dest="${project.build.outputDirectory}" src="${project.build.directory}/${project.build.finalName}.jar">
+                              <unjar src="${project.build.directory}/${project.build.finalName}.jar"
+                                     dest="${project.build.outputDirectory}">
                                  <patternset>
-                                    <include name="META-INF/**" />
+                                    <include name="META-INF/**"/>
                                  </patternset>
                               </unjar>
-                              <jar destfile="${deployment.file}" manifest="${project.build.outputDirectory}/META-INF/MANIFEST.MF" update="true">
+                              <jar destfile="${deployment.file}"
+                                   manifest="${project.build.outputDirectory}/META-INF/MANIFEST.MF"
+                                   update="true">
                               </jar>
                            </tasks>
                         </configuration>
@@ -137,9 +138,10 @@
                         <phase>clean</phase>
                         <configuration>
                            <tasks>
-                              <property location="${rhq.deploymentDir}/${project.build.finalName}.jar" name="deployment.file" />
+                              <property name="deployment.file"
+                                        location="${rhq.deploymentDir}/${project.build.finalName}.jar"/>
                               <echo>*** Deleting ${deployment.file}...</echo>
-                              <delete file="${deployment.file}" />
+                              <delete file="${deployment.file}"/>
                            </tasks>
                         </configuration>
                         <goals>
