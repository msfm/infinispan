<?xml version='1.0' encoding='UTF-8'?>
<project xmlns="http://maven.apache.org/POM/4.0.0" xmlns:xsi="http://www.w3.org/2001/XMLSchema-instance" xsi:schemaLocation="http://maven.apache.org/POM/4.0.0 http://maven.apache.org/maven-v4_0_0.xsd">

   <modelVersion>4.0.0</modelVersion>

   <parent>
      <groupId>org.infinispan</groupId>
      <artifactId>infinispan-parent</artifactId>
<<<<<<< HEAD
      <version>5.1.0.CR3</version>
=======
      <version>5.1.0.CR4</version>
>>>>>>> 1c97cbc0
      <relativePath>../parent/pom.xml</relativePath>
   </parent>

   <artifactId>infinispan-rhq-plugin</artifactId>
   <packaging>jar</packaging>

   <name>Infinispan RHQ Plugin</name>
   <description>The Infinispan RHQ Plugin</description>

   <properties>
      <scm.module.path>plugin/infinispan</scm.module.path>
      <rhq.defaultDevContainerPath>/jon/dev-container</rhq.defaultDevContainerPath>
      <version.mc4j>1.2.6</version.mc4j>
      <version.hibernate.core>3.3.1.GA</version.hibernate.core>
      <version.hibernate.annotations>3.4.0.GA</version.hibernate.annotations>      
   </properties>

   <dependencies>
      <dependency>
         <groupId>org.rhq</groupId>
         <artifactId>rhq-core-domain</artifactId>
         <version>${version.rhq}</version>
         <scope>provided</scope>
      </dependency>
      <dependency>
         <groupId>org.rhq</groupId>
         <artifactId>rhq-core-plugin-api</artifactId>
         <version>${version.rhq}</version>
         <exclusions>
            <exclusion>
               <groupId>com.sun.xml.bind</groupId>
               <artifactId>jaxb-impl</artifactId>
            </exclusion>
         </exclusions>
         <scope>provided</scope>
      </dependency>
      <dependency>
         <groupId>org.rhq</groupId>
         <artifactId>rhq-jmx-plugin</artifactId>
         <version>${version.rhq}</version>
         <scope>provided</scope>
      </dependency>
      
  

      <dependency>
         <groupId>mc4j</groupId>
         <artifactId>org-mc4j-ems</artifactId>
         <version>${version.mc4j}</version>
         <scope>provided</scope>
      </dependency>

      

      <dependency>
         <groupId>org.hibernate</groupId>
         <artifactId>hibernate-core</artifactId>
         <version>${version.hibernate.core}</version>
         <scope>provided</scope>
      </dependency>

      <dependency>
         <groupId>org.hibernate</groupId>
         <artifactId>hibernate-annotations</artifactId>
         <version>${version.hibernate.annotations}</version>
         <scope>provided</scope>
      </dependency>

      <dependency>
         <groupId>javax.persistence</groupId>
         <artifactId>persistence-api</artifactId>
         <version>${version.javax.persistence}</version>
         <scope>provided</scope>
      </dependency>

      

      <dependency>
         <groupId>${project.groupId}</groupId>
         <artifactId>infinispan-core</artifactId>
         <version>${project.version}</version>
      </dependency>
      
      <dependency>
         <groupId>${project.groupId}</groupId>
         <artifactId>infinispan-tools</artifactId>
         <version>${project.version}</version>
      </dependency>

      <dependency>
         <groupId>${project.groupId}</groupId>
         <artifactId>infinispan-core</artifactId>
         <version>${project.version}</version>
         <type>test-jar</type>
         <scope>test</scope>
      </dependency>

   </dependencies>

   <build>
      <plugins>
         <plugin>
            <groupId>org.apache.maven.plugins</groupId>
            <artifactId>maven-jar-plugin</artifactId>
            <configuration>
               <archive>
                  <manifest>
                     <addDefaultSpecificationEntries>true</addDefaultSpecificationEntries>
                     <addDefaultImplementationEntries>true</addDefaultImplementationEntries>
                     <mainClass>org.infinispan.Version</mainClass>
                  </manifest>
               </archive>
            </configuration>
            <executions>
               <execution>
                  <id>build-test-jar</id>
                  <goals>
                     <goal>test-jar</goal>
                  </goals>
                  <configuration>
                     <archive>
                        <manifest>
                           <addDefaultSpecificationEntries>true</addDefaultSpecificationEntries>
                           <addDefaultImplementationEntries>true</addDefaultImplementationEntries>
                        </manifest>
                     </archive>
                  </configuration>
               </execution>
            </executions>
         </plugin>
         
         <plugin>
             <artifactId>maven-dependency-plugin</artifactId>
             <version>2.0</version>
             <executions>
                 <execution>
                     <id>copy-infinispan-rhq-plugin-jar</id>
                     <phase>process-resources</phase>
                     <goals>
                         <goal>copy</goal>
                     </goals>
                     <configuration>
                         <artifactItems>
                             
                             <artifactItem>
                                 <groupId>org.infinispan</groupId>
                                 <artifactId>infinispan-core</artifactId>
                                 <version>${project.version}</version>
                             </artifactItem>
                             <artifactItem>
                                <groupId>org.jboss.logging</groupId>
                                <artifactId>jboss-logging</artifactId>
                                <version>${version.jboss.logging}</version>
                             </artifactItem>
                         </artifactItems>
                         <outputDirectory>${project.build.outputDirectory}/lib</outputDirectory>
                     </configuration>
                 </execution>
             </executions>
         </plugin>
 
         <plugin>
            <groupId>org.apache.maven.plugins</groupId>
            <artifactId>maven-javadoc-plugin</artifactId>
            <configuration>
               <doclet>org.infinispan.tools.rhq.RhqPluginXmlGenerator</doclet>
               <docletArtifact>
                  <groupId>org.infinispan</groupId>
                  <artifactId>infinispan-tools</artifactId>
                  <version>${project.version}</version>
               </docletArtifact>
               <useStandardDocletOptions>false</useStandardDocletOptions>
            </configuration>
            <executions>
               <execution>
                  <phase>process-classes</phase>
                  <goals>
                     <goal>javadoc</goal>
                  </goals>
               </execution>
            </executions>
         </plugin>
         
         

      </plugins>
   </build>

   <profiles>
      <profile>
         <id>dev</id>

         <properties>
            <rhq.rootDir>../../..</rhq.rootDir>
            <rhq.containerDir>${rhq.rootDir}/${rhq.defaultDevContainerPath}</rhq.containerDir>
            <rhq.deploymentDir>
               ${rhq.containerDir}/jbossas/server/default/deploy/${rhq.earName}/rhq-downloads/rhq-plugins
            </rhq.deploymentDir>
         </properties>

         <build>
            <plugins>

               <plugin>
                  <artifactId>maven-antrun-plugin</artifactId>
                  <version>1.1</version>
                  <executions>

                     <execution>
                        <id>deploy</id>
                        <phase>compile</phase>
                        <configuration>
                           <tasks>
                              <mkdir dir="${rhq.deploymentDir}" />
                              <property location="${rhq.deploymentDir}/${project.build.finalName}.jar" name="deployment.file" />
                              <echo>*** Updating ${deployment.file}...</echo>
                              <jar basedir="${project.build.outputDirectory}" destfile="${deployment.file}" />
                           </tasks>
                        </configuration>
                        <goals>
                           <goal>run</goal>
                        </goals>
                     </execution>

                     <execution>
                        <id>deploy-jar-meta-inf</id>
                        <phase>package</phase>
                        <configuration>
                           <tasks>
                              <property location="${rhq.deploymentDir}/${project.build.finalName}.jar" name="deployment.file" />
                              <echo>*** Updating META-INF dir in ${deployment.file}...</echo>
                              <unjar dest="${project.build.outputDirectory}" src="${project.build.directory}/${project.build.finalName}.jar">
                                 <patternset>
                                    <include name="META-INF/**" />
                                 </patternset>
                              </unjar>
                              <jar destfile="${deployment.file}" manifest="${project.build.outputDirectory}/META-INF/MANIFEST.MF" update="true">
                              </jar>
                           </tasks>
                        </configuration>
                        <goals>
                           <goal>run</goal>
                        </goals>
                     </execution>

                     <execution>
                        <id>undeploy</id>
                        <phase>clean</phase>
                        <configuration>
                           <tasks>
                              <property location="${rhq.deploymentDir}/${project.build.finalName}.jar" name="deployment.file" />
                              <echo>*** Deleting ${deployment.file}...</echo>
                              <delete file="${deployment.file}" />
                           </tasks>
                        </configuration>
                        <goals>
                           <goal>run</goal>
                        </goals>
                     </execution>

                  </executions>
               </plugin>

            </plugins>
         </build>

      </profile>
   </profiles>
</project><|MERGE_RESOLUTION|>--- conflicted
+++ resolved
@@ -6,11 +6,7 @@
    <parent>
       <groupId>org.infinispan</groupId>
       <artifactId>infinispan-parent</artifactId>
-<<<<<<< HEAD
-      <version>5.1.0.CR3</version>
-=======
       <version>5.1.0.CR4</version>
->>>>>>> 1c97cbc0
       <relativePath>../parent/pom.xml</relativePath>
    </parent>
 
