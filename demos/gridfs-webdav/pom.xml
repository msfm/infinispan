<?xml version='1.0' encoding='UTF-8'?>
<project xsi:schemaLocation="http://maven.apache.org/POM/4.0.0 http://maven.apache.org/maven-v4_0_0.xsd" xmlns="http://maven.apache.org/POM/4.0.0" xmlns:xsi="http://www.w3.org/2001/XMLSchema-instance">
   <modelVersion>4.0.0</modelVersion>

   <parent>
      <groupId>org.infinispan</groupId>
      <artifactId>infinispan-parent</artifactId>
<<<<<<< HEAD
      <version>4.2.0.ALPHA2</version>
=======
      <version>4.2.0-SNAPSHOT</version>
>>>>>>> b900e752
      <relativePath>../../parent/pom.xml</relativePath>
   </parent>

   <artifactId>infinispan-gridfs-webdav</artifactId>
   <packaging>war</packaging>
   <name>Infinispan GridFileSystem WebDAV interface</name>
   <description>WebDAV interface for Infinispan's GridFileSystem, packaged as a WAR file for deployment in a servlet container</description>

   <dependencies>
      <dependency>
         <groupId>${project.groupId}</groupId>
         <artifactId>infinispan-core</artifactId>
         <version>${project.version}</version>
      </dependency>

      <dependency>
         <groupId>net.sf.webdav-servlet</groupId>
         <artifactId>webdav-servlet</artifactId>
         <version>${version.webdav.servlet}</version>
      </dependency>

<<<<<<< HEAD
      
=======
      <!-- required by Webdav-Servlet -->
>>>>>>> b900e752
      <dependency>
         <groupId>javax.servlet</groupId>
         <artifactId>servlet-api</artifactId>
         <version>${version.javax.servlet}</version>
         <scope>provided</scope>
      </dependency>



   </dependencies>
</project><|MERGE_RESOLUTION|>--- conflicted
+++ resolved
@@ -1,15 +1,11 @@
-<?xml version='1.0' encoding='UTF-8'?>
-<project xsi:schemaLocation="http://maven.apache.org/POM/4.0.0 http://maven.apache.org/maven-v4_0_0.xsd" xmlns="http://maven.apache.org/POM/4.0.0" xmlns:xsi="http://www.w3.org/2001/XMLSchema-instance">
+<project xmlns="http://maven.apache.org/POM/4.0.0" xmlns:xsi="http://www.w3.org/2001/XMLSchema-instance"
+         xsi:schemaLocation="http://maven.apache.org/POM/4.0.0 http://maven.apache.org/maven-v4_0_0.xsd">
    <modelVersion>4.0.0</modelVersion>
 
    <parent>
       <groupId>org.infinispan</groupId>
       <artifactId>infinispan-parent</artifactId>
-<<<<<<< HEAD
-      <version>4.2.0.ALPHA2</version>
-=======
       <version>4.2.0-SNAPSHOT</version>
->>>>>>> b900e752
       <relativePath>../../parent/pom.xml</relativePath>
    </parent>
 
@@ -31,11 +27,7 @@
          <version>${version.webdav.servlet}</version>
       </dependency>
 
-<<<<<<< HEAD
-      
-=======
       <!-- required by Webdav-Servlet -->
->>>>>>> b900e752
       <dependency>
          <groupId>javax.servlet</groupId>
          <artifactId>servlet-api</artifactId>
