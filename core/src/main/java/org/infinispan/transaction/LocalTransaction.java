/*
 * JBoss, Home of Professional Open Source
 * Copyright 2011 Red Hat Inc. and/or its affiliates and other
 * contributors as indicated by the @author tags. All rights reserved.
 * See the copyright.txt in the distribution for a full listing of
 * individual contributors.
 *
 * This is free software; you can redistribute it and/or modify it
 * under the terms of the GNU Lesser General Public License as
 * published by the Free Software Foundation; either version 2.1 of
 * the License, or (at your option) any later version.
 *
 * This software is distributed in the hope that it will be useful,
 * but WITHOUT ANY WARRANTY; without even the implied warranty of
 * MERCHANTABILITY or FITNESS FOR A PARTICULAR PURPOSE. See the GNU
 * Lesser General Public License for more details.
 *
 * You should have received a copy of the GNU Lesser General Public
 * License along with this software; if not, write to the Free
 * Software Foundation, Inc., 51 Franklin St, Fifth Floor, Boston, MA
 * 02110-1301 USA, or see the FSF site: http://www.fsf.org.
 */

package org.infinispan.transaction;

import org.infinispan.CacheException;
import org.infinispan.commands.write.WriteCommand;
import org.infinispan.container.entries.CacheEntry;
import org.infinispan.remoting.transport.Address;
import org.infinispan.transaction.xa.GlobalTransaction;
import org.infinispan.util.concurrent.TimeoutException;
import org.infinispan.util.logging.Log;
import org.infinispan.util.logging.LogFactory;

import javax.transaction.Transaction;
import java.util.Collection;
import java.util.Collections;
import java.util.HashMap;
import java.util.HashSet;
import java.util.LinkedList;
import java.util.List;
import java.util.Map;
import java.util.Set;

/**
 * Object that holds transaction's state on the node where it originated; as opposed to {@link RemoteTransaction}.
 *
 * @author Mircea.Markus@jboss.com
 * @since 5.0
 */
public abstract class LocalTransaction extends AbstractCacheTransaction {

<<<<<<< HEAD
    private static final Log log = LogFactory.getLog(LocalTransaction.class);
    private static final boolean trace = log.isTraceEnabled();

    private Set<Address> remoteLockedNodes;

    /** mark as volatile as this might be set from the tx thread code on view change*/
    private volatile boolean isMarkedForRollback;

    private final Transaction transaction;

    private final boolean implicitTransaction;

    //Pedro -- total order result
    private final PrepareResult prepareResult = new PrepareResult();

    public LocalTransaction(Transaction transaction, GlobalTransaction tx, boolean implicitTransaction) {
        super(tx);
        this.transaction = transaction;
        this.implicitTransaction = implicitTransaction;
    }

    public void addModification(WriteCommand mod) {
        if (trace) log.tracef("Adding modification %s. Mod list is %s", mod, modifications);
        if (modifications == null) {
            modifications = new LinkedList<WriteCommand>();
        }
        modifications.add(mod);
    }

    public void locksAcquired(Collection<Address> nodes) {
        log.tracef("Adding remote locks on %s. Remote locks are %s", nodes, remoteLockedNodes);
        if (remoteLockedNodes == null) remoteLockedNodes = new HashSet<Address>();
        remoteLockedNodes.addAll(nodes);
    }

    public Collection<Address> getRemoteLocksAcquired(){
        if (remoteLockedNodes == null) return Collections.emptySet();
        return remoteLockedNodes;
    }

    public void clearRemoteLocksAcquired() {
        if (remoteLockedNodes != null) remoteLockedNodes.clear();
    }

    public void markForRollback(boolean markForRollback) {
        isMarkedForRollback = markForRollback;
    }

    public final boolean isMarkedForRollback() {
        return isMarkedForRollback;
    }

    public Transaction getTransaction() {
        return transaction;
    }

    public Map<Object, CacheEntry> getLookedUpEntries() {
        return (Map<Object, CacheEntry>)
                (lookedUpEntries == null ? Collections.emptyMap() : lookedUpEntries);
    }

    public boolean isImplicitTransaction() {
        return implicitTransaction;
    }

    public void putLookedUpEntry(Object key, CacheEntry e) {
        if (isMarkedForRollback()) {
            throw new CacheException("This transaction is marked for rollback and cannot acquire locks!");
        }
        if (lookedUpEntries == null) lookedUpEntries = new HashMap<Object, CacheEntry>(4);
        lookedUpEntries.put(key, e);
    }

    public boolean isReadOnly() {
        return (modifications == null || modifications.isEmpty()) && (lookedUpEntries == null || lookedUpEntries.isEmpty());
    }

    public abstract boolean isEnlisted();

    @Override
    public boolean equals(Object o) {
        if (this == o) return true;
        if (o == null || getClass() != o.getClass()) return false;

        LocalTransaction that = (LocalTransaction) o;

        return tx.getId() == that.tx.getId();
    }

    @Override
    public int hashCode() {
        long id = tx.getId();
        return (int)(id ^ (id >>> 32));
    }

    @Override
    public String toString() {
        return "LocalTransaction{" +
                "remoteLockedNodes=" + remoteLockedNodes +
                ", isMarkedForRollback=" + isMarkedForRollback +
                ", transaction=" + transaction +
                ", lockedKeys=" + lockedKeys +
                ", backupKeyLocks=" + backupKeyLocks +
                ", viewId=" + viewId +
                "} " + super.toString();
    }

    public void setModifications(List<WriteCommand> modifications) {
        this.modifications = modifications;
    }

    //Pedro -- total order result
    private class PrepareResult {
        private boolean modificationsApplied;
        private boolean exception;
        private Object result;
    }

    //timeout in milliseconds
    public Object awaitUntilModificationsApplied(long timeout) throws Throwable {
        synchronized (prepareResult) {
            if(!prepareResult.modificationsApplied) {
                try {
                    prepareResult.wait(timeout);
                } catch (InterruptedException e) {
                    //do nothing
                }
            }
            if(!prepareResult.modificationsApplied) {
                throw new TimeoutException("Unable to wait until modifications are applied");
            }
            if(prepareResult.exception) {
                throw (Throwable) prepareResult.result;
            }
            return prepareResult.result;
        }
    }

    public void addPrepareResult(Object object, boolean exception) {
        synchronized (prepareResult) {
            prepareResult.result = object;
            prepareResult.exception = exception;
            prepareResult.modificationsApplied = true;
        }
    }
=======
   private static final Log log = LogFactory.getLog(LocalTransaction.class);
   private static final boolean trace = log.isTraceEnabled();

   private Set<Address> remoteLockedNodes;

   /** mark as volatile as this might be set from the tx thread code on view change*/
   private volatile boolean isMarkedForRollback;

   private final Transaction transaction;

   private final boolean implicitTransaction;

   public LocalTransaction(Transaction transaction, GlobalTransaction tx, boolean implicitTransaction, int viewId) {
      super(tx, viewId);
      this.transaction = transaction;
      this.implicitTransaction = implicitTransaction;
   }

   public void addModification(WriteCommand mod) {
      if (trace) log.tracef("Adding modification %s. Mod list is %s", mod, modifications);
      if (modifications == null) {
         modifications = new LinkedList<WriteCommand>();
      }
      modifications.add(mod);
   }

   public void locksAcquired(Collection<Address> nodes) {
      log.tracef("Adding remote locks on %s. Remote locks are %s", nodes, remoteLockedNodes);
      if (remoteLockedNodes == null)
         remoteLockedNodes = new HashSet<Address>(nodes);
      else
         remoteLockedNodes.addAll(nodes);
   }

   public Collection<Address> getRemoteLocksAcquired(){
	   if (remoteLockedNodes == null) return Collections.emptySet();
	   return remoteLockedNodes;
   }

   public void clearRemoteLocksAcquired() {
      if (remoteLockedNodes != null) remoteLockedNodes.clear();
   }

   public void markForRollback(boolean markForRollback) {
      isMarkedForRollback = markForRollback;
   }

   public final boolean isMarkedForRollback() {
      return isMarkedForRollback;
   }

   public Transaction getTransaction() {
      return transaction;
   }

   public Map<Object, CacheEntry> getLookedUpEntries() {
      return (Map<Object, CacheEntry>)
            (lookedUpEntries == null ? Collections.emptyMap() : lookedUpEntries);
   }

   public boolean isImplicitTransaction() {
      return implicitTransaction;
   }

   public void putLookedUpEntry(Object key, CacheEntry e) {
      if (isMarkedForRollback()) {
         throw new CacheException("This transaction is marked for rollback and cannot acquire locks!");
      }
      if (lookedUpEntries == null) lookedUpEntries = new HashMap<Object, CacheEntry>(4);
      lookedUpEntries.put(key, e);
   }

   public boolean isReadOnly() {
      return (modifications == null || modifications.isEmpty()) && (lookedUpEntries == null || lookedUpEntries.isEmpty());
   }

   public abstract boolean isEnlisted();

   @Override
   public boolean equals(Object o) {
      if (this == o) return true;
      if (o == null || getClass() != o.getClass()) return false;

      LocalTransaction that = (LocalTransaction) o;

      return tx.getId() == that.tx.getId();
   }

   @Override
   public int hashCode() {
      long id = tx.getId();
      return (int)(id ^ (id >>> 32));
   }

   @Override
   public String toString() {
      return "LocalTransaction{" +
            "remoteLockedNodes=" + remoteLockedNodes +
            ", isMarkedForRollback=" + isMarkedForRollback +
            ", transaction=" + transaction +
            ", lockedKeys=" + lockedKeys +
            ", backupKeyLocks=" + backupKeyLocks +
            ", viewId=" + viewId +
            "} " + super.toString();
   }

   public void setModifications(List<WriteCommand> modifications) {
      this.modifications = modifications;
   }
>>>>>>> 1c97cbc0
}<|MERGE_RESOLUTION|>--- conflicted
+++ resolved
@@ -50,7 +50,6 @@
  */
 public abstract class LocalTransaction extends AbstractCacheTransaction {
 
-<<<<<<< HEAD
     private static final Log log = LogFactory.getLog(LocalTransaction.class);
     private static final boolean trace = log.isTraceEnabled();
 
@@ -66,8 +65,8 @@
     //Pedro -- total order result
     private final PrepareResult prepareResult = new PrepareResult();
 
-    public LocalTransaction(Transaction transaction, GlobalTransaction tx, boolean implicitTransaction) {
-        super(tx);
+    public LocalTransaction(Transaction transaction, GlobalTransaction tx, boolean implicitTransaction, int viewId) {
+        super(tx, viewId);
         this.transaction = transaction;
         this.implicitTransaction = implicitTransaction;
     }
@@ -82,8 +81,10 @@
 
     public void locksAcquired(Collection<Address> nodes) {
         log.tracef("Adding remote locks on %s. Remote locks are %s", nodes, remoteLockedNodes);
-        if (remoteLockedNodes == null) remoteLockedNodes = new HashSet<Address>();
-        remoteLockedNodes.addAll(nodes);
+        if (remoteLockedNodes == null)
+            remoteLockedNodes = new HashSet<Address>(nodes);
+        else
+            remoteLockedNodes.addAll(nodes);
     }
 
     public Collection<Address> getRemoteLocksAcquired(){
@@ -196,115 +197,4 @@
             prepareResult.modificationsApplied = true;
         }
     }
-=======
-   private static final Log log = LogFactory.getLog(LocalTransaction.class);
-   private static final boolean trace = log.isTraceEnabled();
-
-   private Set<Address> remoteLockedNodes;
-
-   /** mark as volatile as this might be set from the tx thread code on view change*/
-   private volatile boolean isMarkedForRollback;
-
-   private final Transaction transaction;
-
-   private final boolean implicitTransaction;
-
-   public LocalTransaction(Transaction transaction, GlobalTransaction tx, boolean implicitTransaction, int viewId) {
-      super(tx, viewId);
-      this.transaction = transaction;
-      this.implicitTransaction = implicitTransaction;
-   }
-
-   public void addModification(WriteCommand mod) {
-      if (trace) log.tracef("Adding modification %s. Mod list is %s", mod, modifications);
-      if (modifications == null) {
-         modifications = new LinkedList<WriteCommand>();
-      }
-      modifications.add(mod);
-   }
-
-   public void locksAcquired(Collection<Address> nodes) {
-      log.tracef("Adding remote locks on %s. Remote locks are %s", nodes, remoteLockedNodes);
-      if (remoteLockedNodes == null)
-         remoteLockedNodes = new HashSet<Address>(nodes);
-      else
-         remoteLockedNodes.addAll(nodes);
-   }
-
-   public Collection<Address> getRemoteLocksAcquired(){
-	   if (remoteLockedNodes == null) return Collections.emptySet();
-	   return remoteLockedNodes;
-   }
-
-   public void clearRemoteLocksAcquired() {
-      if (remoteLockedNodes != null) remoteLockedNodes.clear();
-   }
-
-   public void markForRollback(boolean markForRollback) {
-      isMarkedForRollback = markForRollback;
-   }
-
-   public final boolean isMarkedForRollback() {
-      return isMarkedForRollback;
-   }
-
-   public Transaction getTransaction() {
-      return transaction;
-   }
-
-   public Map<Object, CacheEntry> getLookedUpEntries() {
-      return (Map<Object, CacheEntry>)
-            (lookedUpEntries == null ? Collections.emptyMap() : lookedUpEntries);
-   }
-
-   public boolean isImplicitTransaction() {
-      return implicitTransaction;
-   }
-
-   public void putLookedUpEntry(Object key, CacheEntry e) {
-      if (isMarkedForRollback()) {
-         throw new CacheException("This transaction is marked for rollback and cannot acquire locks!");
-      }
-      if (lookedUpEntries == null) lookedUpEntries = new HashMap<Object, CacheEntry>(4);
-      lookedUpEntries.put(key, e);
-   }
-
-   public boolean isReadOnly() {
-      return (modifications == null || modifications.isEmpty()) && (lookedUpEntries == null || lookedUpEntries.isEmpty());
-   }
-
-   public abstract boolean isEnlisted();
-
-   @Override
-   public boolean equals(Object o) {
-      if (this == o) return true;
-      if (o == null || getClass() != o.getClass()) return false;
-
-      LocalTransaction that = (LocalTransaction) o;
-
-      return tx.getId() == that.tx.getId();
-   }
-
-   @Override
-   public int hashCode() {
-      long id = tx.getId();
-      return (int)(id ^ (id >>> 32));
-   }
-
-   @Override
-   public String toString() {
-      return "LocalTransaction{" +
-            "remoteLockedNodes=" + remoteLockedNodes +
-            ", isMarkedForRollback=" + isMarkedForRollback +
-            ", transaction=" + transaction +
-            ", lockedKeys=" + lockedKeys +
-            ", backupKeyLocks=" + backupKeyLocks +
-            ", viewId=" + viewId +
-            "} " + super.toString();
-   }
-
-   public void setModifications(List<WriteCommand> modifications) {
-      this.modifications = modifications;
-   }
->>>>>>> 1c97cbc0
 }