--- conflicted
+++ resolved
@@ -38,12 +38,8 @@
    private static final String MAJOR = "5";
    private static final String MINOR = "1";
    private static final String MICRO = "0";
-<<<<<<< HEAD
-   private static final String MODIFIER = "CR2-total-order";
+   private static final String MODIFIER = "CR3-total-order";
 
-=======
-   private static final String MODIFIER = "CR3";
->>>>>>> d1188bf8
    private static final boolean SNAPSHOT = false;
 
    public static String VERSION = String.format("%s.%s.%s%s%s", MAJOR, MINOR, MICRO, SNAPSHOT ? "-" : ".", MODIFIER);
