/*
 * JBoss, Home of Professional Open Source
 * Copyright 2009 Red Hat Inc. and/or its affiliates and other
 * contributors as indicated by the @author tags. All rights reserved.
 * See the copyright.txt in the distribution for a full listing of
 * individual contributors.
 *
 * This is free software; you can redistribute it and/or modify it
 * under the terms of the GNU Lesser General Public License as
 * published by the Free Software Foundation; either version 2.1 of
 * the License, or (at your option) any later version.
 *
 * This software is distributed in the hope that it will be useful,
 * but WITHOUT ANY WARRANTY; without even the implied warranty of
 * MERCHANTABILITY or FITNESS FOR A PARTICULAR PURPOSE. See the GNU
 * Lesser General Public License for more details.
 *
 * You should have received a copy of the GNU Lesser General Public
 * License along with this software; if not, write to the Free
 * Software Foundation, Inc., 51 Franklin St, Fifth Floor, Boston, MA
 * 02110-1301 USA, or see the FSF site: http://www.fsf.org.
 */
package org.infinispan;

import net.jcip.annotations.Immutable;

import java.io.ByteArrayOutputStream;

/**
 * Contains version information about this release of Infinispan.
 *
 * @author Bela Ban
 * @since 4.0
 */
@Immutable
public class Version {

<<<<<<< HEAD
    private static final String MAJOR = "5";
    private static final String MINOR = "1";
    private static final String MICRO = "0";
    //Pedro -- help me to distinguish between original and the modified .jars
    private static final String MODIFIER = "FINAL-total-order";
    private static final boolean SNAPSHOT = false;

    public static final String VERSION = String.format("%s.%s.%s%s%s", MAJOR, MINOR, MICRO, SNAPSHOT ? "-" : ".", MODIFIER);
    public static final String CODENAME = "Brahma";
    public static final String PROJECT_NAME = "Infinispan";
    public static final byte[] VERSION_ID = readVersionBytes();
    public static final String MAJOR_MINOR = MAJOR + "." + MINOR;

    private static final int MAJOR_SHIFT = 11;
    private static final int MINOR_SHIFT = 6;
    private static final int MAJOR_MASK = 0x00f800;
    private static final int MINOR_MASK = 0x0007c0;
    private static final int PATCH_MASK = 0x00003f;

    private static byte[] readVersionBytes() {
        ByteArrayOutputStream baos = new ByteArrayOutputStream();
        for (int i = 0; i < MAJOR.length(); i++) baos.write(MAJOR.charAt(i));
        for (int i = 0; i < MINOR.length(); i++) baos.write(MINOR.charAt(i));
        for (int i = 0; i < MICRO.length(); i++) baos.write(MICRO.charAt(i));
        if (SNAPSHOT)
            baos.write('S');
        else
            for (int i = 0; i < MODIFIER.length(); i++) baos.write(MODIFIER.charAt(i));
        return baos.toByteArray();
    }

    /**
     * Prints version information.
     */
    public static void main(String[] args) {
        printFullVersionInformation();
    }

    /**
     * Prints full version information to the standard output.
     */
    public static void printFullVersionInformation() {
        System.out.println(PROJECT_NAME);
        System.out.println();
        System.out.printf("Version: \t%s%n", VERSION);
        System.out.printf("Codename: \t%s%n", CODENAME);
        System.out.println("History: \t(see https://jira.jboss.org/jira/browse/ISPN for details)");
        System.out.println();
    }

    /**
     * Returns version information as a string.
     */
    public static String printVersion() {
        return PROJECT_NAME + " '" + CODENAME + "' " + VERSION;
    }

    public static String printVersionId(byte[] v, int len) {
        StringBuilder sb = new StringBuilder();
        if (v != null) {
            if (len <= 0)
                len = v.length;
            for (int i = 0; i < len; i++)
                sb.append((char) v[i]);
        }
        return sb.toString();
    }

    public static boolean compareTo(byte[] v) {
        if (v == null)
=======
   private static final String MAJOR = "5";
   private static final String MINOR = "1";
   private static final String MICRO = "1";
   private static final String MODIFIER = "CR1";
   private static final boolean SNAPSHOT = false;

   public static final String VERSION = String.format("%s.%s.%s%s%s", MAJOR, MINOR, MICRO, SNAPSHOT ? "-" : ".", MODIFIER);
   public static final String CODENAME = "Brahma";
   public static final String PROJECT_NAME = "Infinispan";
   public static final byte[] VERSION_ID = readVersionBytes();
   public static final String MAJOR_MINOR = MAJOR + "." + MINOR;

   private static final int MAJOR_SHIFT = 11;
   private static final int MINOR_SHIFT = 6;
   private static final int MAJOR_MASK = 0x00f800;
   private static final int MINOR_MASK = 0x0007c0;
   private static final int PATCH_MASK = 0x00003f;

   private static byte[] readVersionBytes() {
      ByteArrayOutputStream baos = new ByteArrayOutputStream();
      for (int i = 0; i < MAJOR.length(); i++) baos.write(MAJOR.charAt(i));
      for (int i = 0; i < MINOR.length(); i++) baos.write(MINOR.charAt(i));
      for (int i = 0; i < MICRO.length(); i++) baos.write(MICRO.charAt(i));
      if (SNAPSHOT)
         baos.write('S');
      else
         for (int i = 0; i < MODIFIER.length(); i++) baos.write(MODIFIER.charAt(i));
      return baos.toByteArray();
   }

   /**
    * Prints version information.
    */
   public static void main(String[] args) {
      printFullVersionInformation();
   }

   /**
    * Prints full version information to the standard output.
    */
   public static void printFullVersionInformation() {
      System.out.println(PROJECT_NAME);
      System.out.println();
      System.out.printf("Version: \t%s%n", VERSION);
      System.out.printf("Codename: \t%s%n", CODENAME);
      System.out.println("History: \t(see https://jira.jboss.org/jira/browse/ISPN for details)");
      System.out.println();
   }

   /**
    * Returns version information as a string.
    */
   public static String printVersion() {
      return PROJECT_NAME + " '" + CODENAME + "' " + VERSION;
   }

   public static String printVersionId(byte[] v, int len) {
      StringBuilder sb = new StringBuilder();
      if (v != null) {
         if (len <= 0)
            len = v.length;
         for (int i = 0; i < len; i++)
            sb.append((char) v[i]);
      }
      return sb.toString();
   }

   public static boolean compareTo(byte[] v) {
      if (v == null)
         return false;
      if (v.length < VERSION_ID.length)
         return false;
      for (int i = 0; i < VERSION_ID.length; i++) {
         if (VERSION_ID[i] != v[i])
>>>>>>> fc4efb28
            return false;
        if (v.length < VERSION_ID.length)
            return false;
        for (int i = 0; i < VERSION_ID.length; i++) {
            if (VERSION_ID[i] != v[i])
                return false;
        }
        return true;
    }

    public static int getLength() {
        return VERSION_ID.length;
    }

    public static short getVersionShort() {
        return getVersionShort(VERSION);
    }

    public static short getVersionShort(String versionString) {
        if (versionString == null)
            throw new IllegalArgumentException("versionString is null");

        String parts[] = getParts(versionString);
        int a = 0;
        int b = 0;
        int c = 0;
        if (parts.length > 0)
            a = Integer.parseInt(parts[0]);
        if (parts.length > 1)
            b = Integer.parseInt(parts[1]);
        if (parts.length > 2)
            c = Integer.parseInt(parts[2]);
        return encodeVersion(a, b, c);
    }

    public static short encodeVersion(int major, int minor, int patch) {
        return (short) ((major << MAJOR_SHIFT)
                + (minor << MINOR_SHIFT)
                + patch);
    }

    public static String decodeVersion(short version) {
        int major = (version & MAJOR_MASK) >> MAJOR_SHIFT;
        int minor = (version & MINOR_MASK) >> MINOR_SHIFT;
        int patch = (version & PATCH_MASK);
        return major + "." + minor + "." + patch;
    }

    /**
     * Serialization only looks at major and minor, not micro or below.
     */
    public static String decodeVersionForSerialization(short version) {
        int major = (version & MAJOR_MASK) >> MAJOR_SHIFT;
        int minor = (version & MINOR_MASK) >> MINOR_SHIFT;
        return major + "." + minor;
    }

    private static String[] getParts(String versionString) {
        return versionString.split("[\\.\\-]");
    }
}<|MERGE_RESOLUTION|>--- conflicted
+++ resolved
@@ -35,12 +35,11 @@
 @Immutable
 public class Version {
 
-<<<<<<< HEAD
     private static final String MAJOR = "5";
     private static final String MINOR = "1";
-    private static final String MICRO = "0";
+    private static final String MICRO = "1";
     //Pedro -- help me to distinguish between original and the modified .jars
-    private static final String MODIFIER = "FINAL-total-order";
+    private static final String MODIFIER = "CR1-TOTAL-ORDER";
     private static final boolean SNAPSHOT = false;
 
     public static final String VERSION = String.format("%s.%s.%s%s%s", MAJOR, MINOR, MICRO, SNAPSHOT ? "-" : ".", MODIFIER);
@@ -106,82 +105,6 @@
 
     public static boolean compareTo(byte[] v) {
         if (v == null)
-=======
-   private static final String MAJOR = "5";
-   private static final String MINOR = "1";
-   private static final String MICRO = "1";
-   private static final String MODIFIER = "CR1";
-   private static final boolean SNAPSHOT = false;
-
-   public static final String VERSION = String.format("%s.%s.%s%s%s", MAJOR, MINOR, MICRO, SNAPSHOT ? "-" : ".", MODIFIER);
-   public static final String CODENAME = "Brahma";
-   public static final String PROJECT_NAME = "Infinispan";
-   public static final byte[] VERSION_ID = readVersionBytes();
-   public static final String MAJOR_MINOR = MAJOR + "." + MINOR;
-
-   private static final int MAJOR_SHIFT = 11;
-   private static final int MINOR_SHIFT = 6;
-   private static final int MAJOR_MASK = 0x00f800;
-   private static final int MINOR_MASK = 0x0007c0;
-   private static final int PATCH_MASK = 0x00003f;
-
-   private static byte[] readVersionBytes() {
-      ByteArrayOutputStream baos = new ByteArrayOutputStream();
-      for (int i = 0; i < MAJOR.length(); i++) baos.write(MAJOR.charAt(i));
-      for (int i = 0; i < MINOR.length(); i++) baos.write(MINOR.charAt(i));
-      for (int i = 0; i < MICRO.length(); i++) baos.write(MICRO.charAt(i));
-      if (SNAPSHOT)
-         baos.write('S');
-      else
-         for (int i = 0; i < MODIFIER.length(); i++) baos.write(MODIFIER.charAt(i));
-      return baos.toByteArray();
-   }
-
-   /**
-    * Prints version information.
-    */
-   public static void main(String[] args) {
-      printFullVersionInformation();
-   }
-
-   /**
-    * Prints full version information to the standard output.
-    */
-   public static void printFullVersionInformation() {
-      System.out.println(PROJECT_NAME);
-      System.out.println();
-      System.out.printf("Version: \t%s%n", VERSION);
-      System.out.printf("Codename: \t%s%n", CODENAME);
-      System.out.println("History: \t(see https://jira.jboss.org/jira/browse/ISPN for details)");
-      System.out.println();
-   }
-
-   /**
-    * Returns version information as a string.
-    */
-   public static String printVersion() {
-      return PROJECT_NAME + " '" + CODENAME + "' " + VERSION;
-   }
-
-   public static String printVersionId(byte[] v, int len) {
-      StringBuilder sb = new StringBuilder();
-      if (v != null) {
-         if (len <= 0)
-            len = v.length;
-         for (int i = 0; i < len; i++)
-            sb.append((char) v[i]);
-      }
-      return sb.toString();
-   }
-
-   public static boolean compareTo(byte[] v) {
-      if (v == null)
-         return false;
-      if (v.length < VERSION_ID.length)
-         return false;
-      for (int i = 0; i < VERSION_ID.length; i++) {
-         if (VERSION_ID[i] != v[i])
->>>>>>> fc4efb28
             return false;
         if (v.length < VERSION_ID.length)
             return false;
