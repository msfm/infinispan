--- conflicted
+++ resolved
@@ -74,9 +74,8 @@
  * @since 4.0
  */
 public class CommandAwareRpcDispatcher extends RpcDispatcher {
-<<<<<<< HEAD
-    ExecutorService asyncExecutor;
-    InboundInvocationHandler inboundInvocationHandler;
+    private ExecutorService asyncExecutor;
+    private final InboundInvocationHandler inboundInvocationHandler;
     private static final Log log = LogFactory.getLog(CommandAwareRpcDispatcher.class);
     private static final boolean trace = log.isTraceEnabled();
     private static final boolean FORCE_MCAST = Boolean.getBoolean("infinispan.unsafe.force_multicast");
@@ -90,7 +89,7 @@
         this.inboundInvocationHandler = inboundInvocationHandler;
     }
 
-    protected final boolean isValid(Message req) {
+    private boolean isValid(Message req) {
         if (req == null || req.getLength() == 0) {
             log.msgOrMsgBufferEmpty();
             return false;
@@ -99,7 +98,7 @@
         return true;
     }
 
-    public RspList invokeRemoteCommands(Vector<Address> dests, ReplicableCommand command, ResponseMode mode, long timeout,
+    public RspList invokeRemoteCommands(List<Address> dests, ReplicableCommand command, ResponseMode mode, long timeout,
                                         boolean anycasting, boolean oob, RspFilter filter, boolean supportReplay, boolean asyncMarshalling,
                                         boolean broadcast) throws InterruptedException {
 
@@ -175,19 +174,19 @@
 
     private class ReplicationTask implements Callable<RspList> {
 
-        private ReplicableCommand command;
-        private boolean oob;
-        private Vector<Address> dests;
-        private ResponseMode mode;
-        private long timeout;
-        private boolean anycasting;
-        private RspFilter filter;
-        boolean supportReplay = false;
-        boolean broadcast = false;
+        private final ReplicableCommand command;
+        private final boolean oob;
+        private final List<Address> dests;
+        private final ResponseMode mode;
+        private final long timeout;
+        private final boolean anycasting;
+        private final RspFilter filter;
+        private final boolean supportReplay;
+        private final boolean broadcast;
         //Pedro -- total order
-        boolean totalOrder = false;
-
-        private ReplicationTask(ReplicableCommand command, boolean oob, Vector<Address> dests,
+        private final boolean totalOrder;
+
+        private ReplicationTask(ReplicableCommand command, boolean oob, List<Address> dests,
                                 ResponseMode mode, long timeout,
                                 boolean anycasting, RspFilter filter, boolean supportReplay, boolean broadcast) {
             this.command = command;
@@ -199,10 +198,7 @@
             this.filter = filter;
             this.supportReplay = supportReplay;
             this.broadcast = broadcast;
-            //Pedro -- total order
-            if (command instanceof PrepareCommand) {
-                totalOrder = ((PrepareCommand) command).isTotalOrdered();
-            }
+            this.totalOrder = (command instanceof PrepareCommand) && ((PrepareCommand) command).isTotalOrdered();
         }
 
         private Message constructMessage(Buffer buf, Address recipient) {
@@ -306,7 +302,7 @@
 
                 if (supportReplay) {
                     boolean replay = false;
-                    Vector<Address> ignorers = new Vector<Address>();
+                    List<Address> ignorers = new LinkedList<Address>();
                     for (Map.Entry<Address, Rsp<Object>> entry : retval.entrySet()) {
                         Object value = entry.getValue().getValue();
                         if (value instanceof RequestIgnoredResponse) {
@@ -336,308 +332,6 @@
                             retval.putAll(responses);
                     }
                 }
-=======
-   private ExecutorService asyncExecutor;
-   private final InboundInvocationHandler inboundInvocationHandler;
-   private static final Log log = LogFactory.getLog(CommandAwareRpcDispatcher.class);
-   private static final boolean trace = log.isTraceEnabled();
-   private static final boolean FORCE_MCAST = Boolean.getBoolean("infinispan.unsafe.force_multicast");
-
-   public CommandAwareRpcDispatcher(Channel channel,
-                                    JGroupsTransport transport,
-                                    ExecutorService asyncExecutor,
-                                    InboundInvocationHandler inboundInvocationHandler) {
-      super(channel, null, transport, transport);
-      this.asyncExecutor = asyncExecutor;
-      this.inboundInvocationHandler = inboundInvocationHandler;
-   }
-
-   private boolean isValid(Message req) {
-      if (req == null || req.getLength() == 0) {
-         log.msgOrMsgBufferEmpty();
-         return false;
-      }
-
-      return true;
-   }
-
-   public RspList invokeRemoteCommands(List<Address> dests, ReplicableCommand command, ResponseMode mode, long timeout,
-                                       boolean anycasting, boolean oob, RspFilter filter, boolean supportReplay, boolean asyncMarshalling,
-                                       boolean broadcast) throws InterruptedException {
-
-      ReplicationTask task = new ReplicationTask(command, oob, dests, mode, timeout, anycasting, filter, supportReplay, broadcast);
-
-      if (asyncMarshalling) {
-         asyncExecutor.submit(task);
-         return null; // don't wait for a response!
-      } else {
-         RspList response;
-         try {
-            response = task.call();
-         } catch (InterruptedException e) {
-            throw e;
-         } catch (Exception e) {
-            throw rewrapAsCacheException(e);
-         }
-         if (mode == ResponseMode.GET_NONE) return null; // "Traditional" async.
-         if (response.isEmpty() || containsOnlyNulls(response))
-            return null;
-         else
-            return response;
-      }
-   }
-
-   private boolean containsOnlyNulls(RspList<Object> l) {
-      for (Rsp r : l.values()) {
-         if (r.getValue() != null || !r.wasReceived() || r.wasSuspected()) return false;
-      }
-      return true;
-   }
-
-   /**
-    * Message contains a Command. Execute it against *this* object and return result.
-    */
-   @Override
-   public Object handle(Message req) {
-      if (isValid(req)) {
-         ReplicableCommand cmd = null;
-         try {
-            cmd = (ReplicableCommand) req_marshaller.objectFromBuffer(req.getRawBuffer(), req.getOffset(), req.getLength());
-            return executeCommand(cmd, req);
-         } catch (InterruptedException e) {
-            log.warnf("Shutdown while handling command %s", cmd);
-            return new ExceptionResponse(new CacheException("Cache is shutting down"));
-         } catch (Throwable x) {
-            if (cmd == null)
-               log.warnf(x, "Problems unmarshalling remote command from byte buffer");
-            else
-               log.warnf(x, "Problems invoking command %s", cmd);
-            return new ExceptionResponse(new CacheException("Problems invoking command.", x));
-         }
-      } else {
-         return null;
-      }
-   }
-
-   private Object executeCommand(ReplicableCommand cmd, Message req) throws Throwable {
-      if (cmd == null) throw new NullPointerException("Unable to execute a null command!  Message was " + req);
-      if (cmd instanceof CacheRpcCommand) {
-         if (trace) log.tracef("Attempting to execute command: %s [sender=%s]", cmd, req.getSrc());
-         return inboundInvocationHandler.handle((CacheRpcCommand) cmd, JGroupsTransport.fromJGroupsAddress(req.getSrc()));
-      } else {
-         if (trace) log.tracef("Attempting to execute non-CacheRpcCommand command: %s [sender=%s]", cmd, req.getSrc());
-         return cmd.perform(null);
-      }
-   }
-
-   @Override
-   public String toString() {
-      return getClass().getSimpleName() + "[Outgoing marshaller: " + req_marshaller + "; incoming marshaller: " + rsp_marshaller + "]";
-   }
-
-   private class ReplicationTask implements Callable<RspList> {
-
-      private final ReplicableCommand command;
-      private final boolean oob;
-      private final List<Address> dests;
-      private final ResponseMode mode;
-      private final long timeout;
-      private final boolean anycasting;
-      private final RspFilter filter;
-      private final boolean supportReplay;
-      private final boolean broadcast;
-
-      private ReplicationTask(ReplicableCommand command, boolean oob, List<Address> dests,
-                              ResponseMode mode, long timeout,
-                              boolean anycasting, RspFilter filter, boolean supportReplay, boolean broadcast) {
-         this.command = command;
-         this.oob = oob;
-         this.dests = dests;
-         this.mode = mode;
-         this.timeout = timeout;
-         this.anycasting = anycasting;
-         this.filter = filter;
-         this.supportReplay = supportReplay;
-         this.broadcast = broadcast;
-      }
-
-      private Message constructMessage(Buffer buf, Address recipient) {
-         Message msg = new Message();
-         msg.setBuffer(buf);
-         if (oob) msg.setFlag(Message.OOB);
-         if (oob || mode != ResponseMode.GET_NONE) {
-            msg.setFlag(Message.DONT_BUNDLE);
-            msg.setFlag(Message.NO_FC);
-         }
-         if (recipient != null) msg.setDest(recipient);
-         return msg;
-      }
-
-      private Buffer marshallCall() {
-         Buffer buf;
-         try {
-            buf = req_marshaller.objectToBuffer(command);
-         } catch (Exception e) {
-            throw new RuntimeException("Failure to marshal argument(s)", e);
-         }
-         return buf;
-      }
-
-      public RspList call() throws Exception {
-         if (trace) log.tracef("Replication task sending %s to addresses %s", command, dests);
-
-         // Replay capability requires responses from all members!
-         ResponseMode mode = supportReplay ? ResponseMode.GET_ALL : this.mode;
-
-         RspList<Object> retval = null;
-         Buffer buf;
-         if (broadcast || FORCE_MCAST) {
-            RequestOptions opts = new RequestOptions();
-            opts.setMode(mode);
-            opts.setTimeout(timeout);
-            opts.setRspFilter(filter);
-            opts.setAnycasting(false);
-            buf = marshallCall();
-            retval = castMessage(dests, constructMessage(buf, null), opts);
-         } else {
-            Set<Address> targets = new HashSet<Address>(dests); // should sufficiently randomize order.
-            RequestOptions opts = new RequestOptions();
-            opts.setMode(mode);
-            opts.setTimeout(timeout);
-
-            targets.remove(channel.getAddress()); // just in case
-            if (targets.isEmpty()) return new RspList();
-            buf = marshallCall();
-
-            // if at all possible, try not to use JGroups' ANYCAST for now.  Multiple (parallel) UNICASTs are much faster.
-            if (filter != null) {
-               // This is possibly a remote GET.
-               // These UNICASTs happen in parallel using sendMessageWithFuture.  Each future has a listener attached
-               // (see FutureCollator) and the first successful response is used.
-               FutureCollator futureCollator = new FutureCollator(filter, targets.size(), timeout);
-               for (Address a : targets) {
-                  NotifyingFuture<Object> f = sendMessageWithFuture(constructMessage(buf, a), opts);
-                  futureCollator.watchFuture(f, a);
-               }
-               retval = futureCollator.getResponseList();
-            } else if (mode == ResponseMode.GET_ALL) {
-               // A SYNC call that needs to go everywhere
-               Map<Address, Future<Object>> futures = new HashMap<Address, Future<Object>>(targets.size());
-
-               for (Address dest : targets) futures.put(dest, sendMessageWithFuture(constructMessage(buf, dest), opts));
-
-               retval = new RspList();
-
-               // a get() on each future will block till that call completes.
-               for (Map.Entry<Address, Future<Object>> entry : futures.entrySet()) {
-                  try {
-                     retval.addRsp(entry.getKey(), entry.getValue().get(timeout, MILLISECONDS));
-                  } catch (java.util.concurrent.TimeoutException te) {
-                     throw new TimeoutException(formatString("Timed out after %s waiting for a response from %s",
-                                                             prettyPrintTime(timeout), entry.getKey()));
-                  }
-               }
-
-            } else if (mode == ResponseMode.GET_NONE) {
-               // An ASYNC call.  We don't care about responses.
-               for (Address dest : targets) sendMessage(constructMessage(buf, dest), opts);
-            }
-         }
-
-         // we only bother parsing responses if we are not in ASYNC mode.
-         if (mode != ResponseMode.GET_NONE) {
-
-            if (trace) log.tracef("Responses: %s", retval);
-
-            // a null response is 99% likely to be due to a marshalling problem - we throw a NSE, this needs to be changed when
-            // JGroups supports http://jira.jboss.com/jira/browse/JGRP-193
-            // the serialization problem could be on the remote end and this is why we cannot catch this above, when marshalling.
-            if (retval == null)
-               throw new NotSerializableException("RpcDispatcher returned a null.  This is most often caused by args for "
-                                                        + command.getClass().getSimpleName() + " not being serializable.");
-
-            if (supportReplay) {
-               boolean replay = false;
-               List<Address> ignorers = new LinkedList<Address>();
-               for (Map.Entry<Address, Rsp<Object>> entry : retval.entrySet()) {
-                  Object value = entry.getValue().getValue();
-                  if (value instanceof RequestIgnoredResponse) {
-                     ignorers.add(entry.getKey());
-                  } else if (value instanceof ExtendedResponse) {
-                     ExtendedResponse extended = (ExtendedResponse) value;
-                     replay |= extended.isReplayIgnoredRequests();
-                     entry.getValue().setValue(extended.getResponse());
-                  }
-               }
-
-               if (replay && !ignorers.isEmpty()) {
-                  Message msg = constructMessage(buf, null);
-                  //Since we are making a sync call make sure we don't bundle
-                  //See ISPN-192 for more details
-                  msg.setFlag(Message.DONT_BUNDLE);
-
-                  if (trace)
-                     log.tracef("Replaying message to ignoring senders: %s", ignorers);
-                  RequestOptions opts = new RequestOptions();
-                  opts.setMode(ResponseMode.GET_ALL);
-                  opts.setTimeout(timeout);
-                  opts.setAnycasting(anycasting);
-                  opts.setRspFilter(filter);
-                  RspList responses = castMessage(ignorers, msg, opts);
-                  if (responses != null)
-                     retval.putAll(responses);
-               }
-            }
-         }
-
-         return retval;
-      }
-   }
-
-   static class SenderContainer {
-      final Address address;
-      volatile boolean processed = false;
-
-      SenderContainer(Address address) {
-         this.address = address;
-      }
-
-      @Override
-      public String toString() {
-         return "Sender{" +
-               "address=" + address +
-               ", responded=" + processed +
-               '}';
-      }
-   }
-
-   static class FutureCollator implements FutureListener<Object> {
-      final RspFilter filter;
-      volatile RspList retval;
-      final Map<Future<Object>, SenderContainer> futures = new HashMap<Future<Object>, SenderContainer>(4);
-      volatile Exception exception;
-      @GuardedBy("this") private int expectedResponses;
-      final long timeout;
-
-      FutureCollator(RspFilter filter, int expectedResponses, long timeout) {
-         this.filter = filter;
-         this.expectedResponses = expectedResponses;
-         this.timeout = timeout;
-      }
-
-      public void watchFuture(NotifyingFuture<Object> f, Address address) {
-         futures.put(f, new SenderContainer(address));
-         f.setListener(this);
-      }
-
-      public RspList getResponseList() throws Exception {
-         long giveupTime = System.currentTimeMillis() + timeout;
-         boolean notTimedOut = true;
-         synchronized (this) {
-            while (notTimedOut && expectedResponses > 0 && retval == null) {
-               notTimedOut = giveupTime > System.currentTimeMillis();
-               this.wait(timeout);
->>>>>>> 1c97cbc0
             }
 
             return retval;
@@ -661,12 +355,12 @@
         }
     }
 
-    class FutureCollator implements FutureListener<Object> {
+    static class FutureCollator implements FutureListener<Object> {
         final RspFilter filter;
         volatile RspList retval;
         final Map<Future<Object>, SenderContainer> futures = new HashMap<Future<Object>, SenderContainer>(4);
         volatile Exception exception;
-        volatile int expectedResponses;
+        @GuardedBy("this") private int expectedResponses;
         final long timeout;
 
         FutureCollator(RspFilter filter, int expectedResponses, long timeout) {
