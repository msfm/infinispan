<?xml version='1.0' encoding='UTF-8'?>
<project xmlns="http://maven.apache.org/POM/4.0.0" xmlns:xsi="http://www.w3.org/2001/XMLSchema-instance" xsi:schemaLocation="http://maven.apache.org/POM/4.0.0 http://maven.apache.org/xsd/maven-4.0.0.xsd">
   <modelVersion>4.0.0</modelVersion>

   <parent>
      <groupId>org.infinispan</groupId>
      <artifactId>infinispan-parent</artifactId>
<<<<<<< HEAD
      <version>5.1.0.CR3</version>
=======
      <version>5.1.0.CR4</version>
>>>>>>> 1c97cbc0
      <relativePath>../parent/pom.xml</relativePath>
   </parent>

   <artifactId>infinispan-core</artifactId>
   <packaging>bundle</packaging>
   <name>Infinispan Core</name>
   <description>Infinispan core module</description>

   <properties>
      <module.skipComponentMetaDataProcessing>false</module.skipComponentMetaDataProcessing>
   </properties>
   <dependencies>

      <dependency>
         <groupId>org.jgroups</groupId>
         <artifactId>jgroups</artifactId>
         <version>${version.jgroups}</version>
      </dependency>

      
      <dependency>
         <groupId>org.jboss.javaee</groupId>
         <artifactId>jboss-transaction-api</artifactId>
         <version>${version.jta}</version>
      </dependency>

      <dependency>
         <groupId>org.jboss.marshalling</groupId>
         <artifactId>jboss-marshalling-river</artifactId>
         <version>${version.jboss.marshalling}</version>
      </dependency>

      <dependency>
         <groupId>org.jboss.marshalling</groupId>
         <artifactId>jboss-marshalling</artifactId>
         <version>${version.jboss.marshalling}</version>
      </dependency>

      <dependency>
         <groupId>org.jboss.logging</groupId>
         <artifactId>jboss-logging</artifactId>
         <version>${version.jboss.logging}</version>
      </dependency>

      <dependency>
         <groupId>org.osgi</groupId>
         <artifactId>org.osgi.core</artifactId>
         <version>${version.osgi}</version>
         <optional>true</optional>
      </dependency>

      <dependency>
         <groupId>org.jboss.naming</groupId>
         <artifactId>jnp-client</artifactId>
         <scope>test</scope>
         <version>${version.org.jboss.naming}</version>
         <exclusions>
            <exclusion>
               <groupId>org.jboss.logging</groupId>
               <artifactId>jboss-logging-spi</artifactId>
            </exclusion>
         </exclusions>
      </dependency>

      <dependency>
         <groupId>org.jboss.naming</groupId>
         <artifactId>jnpserver</artifactId>
         <scope>test</scope>
         <version>${version.org.jboss.naming}</version>
         <exclusions>
            <exclusion>
               <groupId>org.jboss.logging</groupId>
               <artifactId>jboss-logging-spi</artifactId>
            </exclusion>
         </exclusions>
      </dependency>

      <dependency>
         <groupId>org.apache.commons</groupId>
         <artifactId>commons-math</artifactId>
         <scope>test</scope>
         <version>${version.commons.math}</version>
      </dependency>

      <dependency>
         <groupId>javassist</groupId>
         <artifactId>javassist</artifactId>
         <scope>test</scope>
         <version>${version.javassist}</version>
      </dependency>
      
      <dependency>
         <groupId>org.codehaus.woodstox</groupId>
         <artifactId>woodstox-core-asl</artifactId>
         <version>${version.org.codehaus.woodstox.woodstox-core-asl}</version>
         <exclusions>
            <exclusion>
               <groupId>javax.xml.stream</groupId>
               <artifactId>stax-api</artifactId>
            </exclusion>
         </exclusions>
      </dependency>
     
      <dependency>
         <groupId>org.codehaus.woodstox</groupId>
         <artifactId>stax2-api</artifactId>
         <version>${version.org.codehaus.woodstox.stax2-api}</version>
         <exclusions>
            <exclusion>
               <groupId>javax.xml.stream</groupId>
               <artifactId>stax-api</artifactId>
            </exclusion>
         </exclusions>
      </dependency>
     
      <dependency>
         <groupId>org.jboss</groupId>
         <artifactId>staxmapper</artifactId>
         <version>${version.org.jboss.staxmapper}</version>
      </dependency>

   </dependencies>
   <build>
<<<<<<< HEAD
      <plugins>
         
         <plugin>
            <groupId>org.codehaus.mojo</groupId>
            <artifactId>exec-maven-plugin</artifactId>
            <executions>
               <execution>
                  <phase>process-classes</phase>
                  <goals>
                     <goal>java</goal>
                  </goals>
               </execution>
            </executions>
            <configuration>
               <mainClass>org.infinispan.util.JaxbSchemaGenerator</mainClass>
               <arguments>
                  <argument>${basedir}/src/main/resources/schema</argument>
               </arguments>
            </configuration>
         </plugin>
      </plugins>

=======
>>>>>>> 1c97cbc0
      <pluginManagement>
         <plugins>
            <plugin>
               
               <groupId>org.eclipse.m2e</groupId>
               <artifactId>lifecycle-mapping</artifactId>
               <version>1.0.0</version>
               <configuration>
                  <lifecycleMappingMetadata>
                     <pluginExecutions>
                        <pluginExecution>
                           <pluginExecutionFilter>
                              <groupId>org.codehaus.mojo</groupId>
                              <artifactId>exec-maven-plugin</artifactId>
                              <versionRange>[1.0.2,)</versionRange>
                              <goals>
                                 <goal>java</goal>
                              </goals>
                           </pluginExecutionFilter>
                           <action>
                              <ignore />
                           </action>
                        </pluginExecution>
                        <pluginExecution>
                            <pluginExecutionFilter>
                                <groupId>
                                    org.apache.maven.plugins
                                </groupId>
                                <artifactId>
                                    maven-antrun-plugin
                                </artifactId>
                                <versionRange>[1.3,)</versionRange>
                                <goals>
                                    <goal>run</goal>
                                </goals>
                            </pluginExecutionFilter>
                            <action>
                                <ignore />
                            </action>
                        </pluginExecution>
                     </pluginExecutions>
                  </lifecycleMappingMetadata>
               </configuration>
            </plugin>
         </plugins>
      </pluginManagement>
   </build>
   
   <profiles>
      <profile>
         <id>generate-schema-doc</id>
         <dependencies>
            <dependency>
               <groupId>xsddoc</groupId>
               <artifactId>xsddoc</artifactId>
               <version>1.0</version>
            </dependency>
            <dependency>
               <groupId>xalan</groupId>
               <artifactId>xalan</artifactId>
               <version>2.7.0</version>
            </dependency>
            <dependency>
               <groupId>xerces</groupId>
               <artifactId>xercesImpl</artifactId>
               <version>2.4.0</version>
            </dependency>
            
         </dependencies>
         <build>
            <plugins>
               
         <plugin>
            <artifactId>maven-antrun-plugin</artifactId>
            <executions>
               <execution>
                  <phase>generate-sources</phase>
                  <configuration>
                     <tasks>
                        <mkdir dir="${project.build.directory}/xsd_doc" />
                     </tasks>
                  </configuration>
                  <goals>
                     <goal>run</goal>
                  </goals>
               </execution>
            </executions>
         </plugin>
         <plugin>
            <groupId>org.codehaus.mojo</groupId>
            <artifactId>exec-maven-plugin</artifactId>
            <executions>
               <execution>
                  <phase>process-resources</phase>
                  <goals>
                     <goal>java</goal>
                  </goals>
               </execution>
            </executions>
            <configuration>
               <mainClass>net.sf.xframe.xsddoc.Main</mainClass>
               <arguments>
                  <argument>-q</argument>
                  <argument>-s</argument>
                  <argument>-t</argument>
                  <argument>"XML Schema for Infinispan"</argument>
                  <argument>-o</argument>
                  <argument>${project.build.directory}/xsd_doc</argument>
                  <argument>${basedir}/src/main/resources/infinispan-5.1.xsd</argument>
               </arguments>
            </configuration>
         </plugin>
            </plugins>
         </build>
      </profile>
   </profiles>
</project><|MERGE_RESOLUTION|>--- conflicted
+++ resolved
@@ -5,11 +5,7 @@
    <parent>
       <groupId>org.infinispan</groupId>
       <artifactId>infinispan-parent</artifactId>
-<<<<<<< HEAD
-      <version>5.1.0.CR3</version>
-=======
       <version>5.1.0.CR4</version>
->>>>>>> 1c97cbc0
       <relativePath>../parent/pom.xml</relativePath>
    </parent>
 
@@ -133,31 +129,6 @@
 
    </dependencies>
    <build>
-<<<<<<< HEAD
-      <plugins>
-         
-         <plugin>
-            <groupId>org.codehaus.mojo</groupId>
-            <artifactId>exec-maven-plugin</artifactId>
-            <executions>
-               <execution>
-                  <phase>process-classes</phase>
-                  <goals>
-                     <goal>java</goal>
-                  </goals>
-               </execution>
-            </executions>
-            <configuration>
-               <mainClass>org.infinispan.util.JaxbSchemaGenerator</mainClass>
-               <arguments>
-                  <argument>${basedir}/src/main/resources/schema</argument>
-               </arguments>
-            </configuration>
-         </plugin>
-      </plugins>
-
-=======
->>>>>>> 1c97cbc0
       <pluginManagement>
          <plugins>
             <plugin>
