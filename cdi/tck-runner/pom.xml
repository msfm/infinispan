<?xml version='1.0' encoding='UTF-8'?>
<project xmlns="http://maven.apache.org/POM/4.0.0" xmlns:xsi="http://www.w3.org/2001/XMLSchema-instance" xsi:schemaLocation="http://maven.apache.org/POM/4.0.0 http://maven.apache.org/xsd/maven-4.0.0.xsd">

   <modelVersion>4.0.0</modelVersion>

   <parent>
      <groupId>org.infinispan</groupId>
      <artifactId>infinispan-parent</artifactId>
<<<<<<< HEAD
      <version>5.1.1.CR1</version>
=======
      <version>5.1.1.FINAL</version>
>>>>>>> e59dd6fc
      <relativePath>../../parent/pom.xml</relativePath>
   </parent>

   <artifactId>infinispan-cdi-tck-runner</artifactId>
   <name>Infinispan CDI support JCache TCK runner</name>
   <description>Infinispan CDI support JCache TCK runner module</description>

   <developers>
      <developer>
         <name>Pete Muir</name>
         <email>pete DOT muir AT jboss DOT org</email>
         <organization>Red Hat, Inc.</organization>
         <url>http://in.relation.to/Bloggers/Pete</url>
      </developer>
      <developer>
         <name>Kevin Pollet</name>
         <email>kevin DOT pollet AT serli DOT com</email>
         <organization>SERLI</organization>
         <url>http://www.serli.com</url>
      </developer>
   </developers>

   <dependencies>
      
      <dependency>
         <groupId>org.infinispan</groupId>
         <artifactId>infinispan-cdi</artifactId>
         <version>${project.version}</version>
         <scope>test</scope>
      </dependency>

      
      <dependency>
         <groupId>javax.cache</groupId>
         <artifactId>cache-tests</artifactId>
         <version>${version.javax.cache}</version>
         <classifier>tests</classifier>
         <scope>test</scope>
      </dependency>
      <dependency>
         <groupId>org.jboss.weld.se</groupId>
         <artifactId>weld-se</artifactId>
         <version>${version.weld}</version>
         <scope>test</scope>
      </dependency>

      <dependency>
         <groupId>junit</groupId>
         <artifactId>junit</artifactId>
         <version>${version.junit}</version>
         <scope>test</scope>
      </dependency>
   </dependencies>
   <build>
      <plugins>
         
         <plugin>
            <groupId>org.apache.maven.plugins</groupId>
            <artifactId>maven-dependency-plugin</artifactId>
            <executions>
               <execution>
                  <id>unpack-tck-classes</id>
                  <phase>test-compile</phase>
                  <goals>
                     <goal>unpack-dependencies</goal>
                  </goals>
               </execution>
            </executions>
            <configuration>
               <includeArtifactIds>cache-tests</includeArtifactIds>
               <outputDirectory>${project.build.testOutputDirectory}</outputDirectory>
               
               <includes>**/*.class</includes>
            </configuration>
         </plugin>
         <plugin>
            <groupId>org.apache.maven.plugins</groupId>
            <artifactId>maven-surefire-plugin</artifactId>
            <version>2.9</version>
            <configuration>
               <forkMode>once</forkMode>
                <properties>
                  <property>
                     <name>listener</name>
                     <value>org.infinispan.cdi.test.tck.DummyTestListener</value>
                  </property>
               </properties>
            </configuration>
            <dependencies>
               <dependency>
                  <groupId>org.apache.maven.surefire</groupId>
                  <artifactId>surefire-junit4</artifactId>
                  <version>2.9</version>
               </dependency>
            </dependencies>
         </plugin>
      </plugins>
   </build>
</project><|MERGE_RESOLUTION|>--- conflicted
+++ resolved
@@ -6,11 +6,7 @@
    <parent>
       <groupId>org.infinispan</groupId>
       <artifactId>infinispan-parent</artifactId>
-<<<<<<< HEAD
-      <version>5.1.1.CR1</version>
-=======
       <version>5.1.1.FINAL</version>
->>>>>>> e59dd6fc
       <relativePath>../../parent/pom.xml</relativePath>
    </parent>
 
