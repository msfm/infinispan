/*
 * JBoss, Home of Professional Open Source
 * Copyright 2010 Red Hat Inc. and/or its affiliates and other
 * contributors as indicated by the @author tags. All rights reserved.
 * See the copyright.txt in the distribution for a full listing of
 * individual contributors.
 *
 * This is free software; you can redistribute it and/or modify it
 * under the terms of the GNU Lesser General Public License as
 * published by the Free Software Foundation; either version 2.1 of
 * the License, or (at your option) any later version.
 *
 * This software is distributed in the hope that it will be useful,
 * but WITHOUT ANY WARRANTY; without even the implied warranty of
 * MERCHANTABILITY or FITNESS FOR A PARTICULAR PURPOSE. See the GNU
 * Lesser General Public License for more details.
 *
 * You should have received a copy of the GNU Lesser General Public
 * License along with this software; if not, write to the Free
 * Software Foundation, Inc., 51 Franklin St, Fifth Floor, Boston, MA
 * 02110-1301 USA, or see the FSF site: http://www.fsf.org.
 */
package org.infinispan.loaders.cloud;

import org.infinispan.loaders.CacheLoaderException;
import org.infinispan.manager.EmbeddedCacheManager;
import org.infinispan.marshall.StreamingMarshaller;
import org.infinispan.test.fwk.TestCacheManagerFactory;
import org.testng.annotations.AfterMethod;
import org.testng.annotations.Test;

import static org.infinispan.test.TestingUtil.extractCacheMarshaller;

/**
 * CloudCacheStoreIntegrationTest using production level marshaller.
 * 
 * @author Galder Zamarreño
 * @since 4.0
 */
@Test(groups = "unit", sequential = true, testName = "loaders.cloud.CloudCacheStoreIntegrationVamTest")
public class CloudCacheStoreIntegrationVamTest extends CloudCacheStoreIntegrationTest {

<<<<<<< HEAD
   EmbeddedCacheManager cm;
   StreamingMarshaller marshaller;

   @BeforeClass(alwaysRun = true)
   public void setUpClass() {
      cm = TestCacheManagerFactory.createLocalCacheManager();
      marshaller = extractCacheMarshaller(cm.getCache());
   }

   @AfterClass(alwaysRun = true)
   public void tearDownClass() throws CacheLoaderException {
      cm.stop();
=======
   @Override
   protected StreamingMarshaller getMarshaller() {
      cm = TestCacheManagerFactory.createLocalCacheManager(false);
      return extractCacheMarshaller(cm.getCache());
>>>>>>> cd48cade
   }

   @Override
   protected StreamingMarshaller getMarshaller() {
      return marshaller;
   }

}<|MERGE_RESOLUTION|>--- conflicted
+++ resolved
@@ -40,25 +40,18 @@
 @Test(groups = "unit", sequential = true, testName = "loaders.cloud.CloudCacheStoreIntegrationVamTest")
 public class CloudCacheStoreIntegrationVamTest extends CloudCacheStoreIntegrationTest {
 
-<<<<<<< HEAD
    EmbeddedCacheManager cm;
    StreamingMarshaller marshaller;
 
    @BeforeClass(alwaysRun = true)
    public void setUpClass() {
-      cm = TestCacheManagerFactory.createLocalCacheManager();
+      cm = TestCacheManagerFactory.createLocalCacheManager(false);
       marshaller = extractCacheMarshaller(cm.getCache());
    }
 
    @AfterClass(alwaysRun = true)
    public void tearDownClass() throws CacheLoaderException {
       cm.stop();
-=======
-   @Override
-   protected StreamingMarshaller getMarshaller() {
-      cm = TestCacheManagerFactory.createLocalCacheManager(false);
-      return extractCacheMarshaller(cm.getCache());
->>>>>>> cd48cade
    }
 
    @Override
